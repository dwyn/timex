--- conflicted
+++ resolved
@@ -96,20 +96,7 @@
     {end_date, _} = :calendar.gregorian_seconds_to_datetime(div(b, 1_000*1_000))
     do_diff_months(start_date, end_date)
   end
-<<<<<<< HEAD
-  defp do_diff_months({y1,m,d1}, {y2,m,d2}) when y1 < y2 do
-    year_diff = y2 - (y1+1)
-    month_diff =
-      cond do
-        d1 > d2 ->
-          11
-        :else ->
-          12
-      end
-    (year_diff*12)+month_diff
-=======
 
-  defp do_diff_months({y, m, _}, {y, m, _}), do: 0
   defp do_diff_months({y1, m1, d1}, {y2, m2, d2}) do
     months = (y1 - y2) * 12 + m1 - m2
     days_in_month2 = Timex.days_in_month(y2, m2)
@@ -122,6 +109,5 @@
       true ->
         months
     end
->>>>>>> 2e41b559
   end
 end